--- conflicted
+++ resolved
@@ -5,26 +5,6 @@
 from mymi.types import CtImage, Image, ImageSpacing3D, PointMM3D
 from mymi.utils import from_sitk, to_sitk
 
-<<<<<<< HEAD
-def register_image(
-    moving_image: np.ndarray,
-    moving_spacing: ImageSpacing3D,
-    fixed_image: np.ndarray,
-    fixed_spacing: ImageSpacing3D,
-    return_transform: bool = False,
-    show_progress: bool = False) -> Union[np.ndarray, Tuple[np.ndarray, sitk.Transform]]:
-    # Convert to SimpleITK ordering (z, y, x).
-    fixed_spacing = tuple(reversed(fixed_spacing))
-    moving_spacing = tuple(reversed(moving_spacing))
-
-    # Convert to SimpleITK images.
-    fixed_shape = fixed_image.shape
-    fixed_image = sitk.GetImageFromArray(fixed_image)
-    fixed_image.SetSpacing(fixed_spacing)
-    moving_min = moving_image.min()
-    moving_image = sitk.GetImageFromArray(moving_image)
-    moving_image.SetSpacing(moving_spacing)
-=======
 def rigid_image_registration(
     moving_image: Image,
     moving_spacing: ImageSpacing3D,
@@ -37,7 +17,6 @@
     fixed_size = fixed_image.shape
     moving_sitk = to_sitk(moving_image, moving_spacing, moving_offset)
     fixed_sitk = to_sitk(fixed_image, fixed_spacing, fixed_offset)
->>>>>>> a0b5d1d0
 
     initial_transform = sitk.CenteredTransformInitializer(fixed_sitk, moving_sitk, sitk.Euler3DTransform(), sitk.CenteredTransformInitializerFilter.GEOMETRY)
 
