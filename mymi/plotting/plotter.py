from audioop import reverse
from functools import reduce
import matplotlib
from matplotlib.colors import ListedColormap, rgb2hex
from matplotlib.patches import Rectangle
import matplotlib.pyplot as plt
import matplotlib.transforms as transforms
import numpy as np
from numpy import ndarray
import os
import pandas as pd
from scipy.stats import wilcoxon
import seaborn as sns
from statannotations.Annotator import Annotator
import torchio
from typing import Callable, Dict, List, Literal, Optional, Sequence, Tuple, Union

from mymi import dataset
from mymi.geometry import get_box, get_extent, get_extent_centre
from mymi import logging
from mymi.postprocessing import get_largest_cc
from mymi.regions import get_patch_size, is_region, RegionColours
from mymi.transforms import crop_or_pad_2D, crop_or_pad_box, crop_or_pad_point
from mymi import types

DEFAULT_FONT_SIZE = 15

def __plot_region_data(
    regions: types.PatientRegions,
    region_data: Dict[str, np.ndarray],
    slice_idx: int,
    alpha: float,
    aspect: float,
    latex: bool,
    perimeter: bool,
    view: types.PatientView,
    ax = None,
    cca: bool = False, connected_extent: bool = False,
    crop: Optional[types.Box2D] = None,
    colours: Optional[List[str]] = None,
    show_extent: bool = False) -> bool:
    if type(regions) == str:
        regions = [regions]
    if not ax:
        ax = plt.gca()
    if colours is not None:
        assert len(colours) == len(regions)

    # Plot each region.
    show_legend = False
    for i, region in enumerate(regions):
        # Get region colour.
        if colours:
            colour = colours[i]
        else:
            colour = getattr(RegionColours, region)
        cols = [(1.0, 1.0, 1.0, 0), colour]
        cmap = ListedColormap(cols)

        # Convert data to 'imshow' co-ordinate system.
        slice_data = get_slice(region_data[region], slice_idx, view)

        # Crop image.
        if crop:
            slice_data = crop_or_pad_2D(slice_data, reverse_box_coords_2D(crop))

        # Plot extent.
        if show_extent:
            extent = get_extent(region_data[region])
            if should_plot_box(extent, view, slice_idx):
                show_legend = True
                plot_box_slice(extent, view, colour=colour, crop=crop, label=f'{region} Extent', linestyle='dashed')

        # Plot connected extent.
        if connected_extent:
            extent = get_extent(get_largest_cc(region_data[region]))
            if should_plot_box(extent, view, slice_idx):
                plot_box_slice(extent, view, colour='b', crop=crop, label=f'{region} conn. extent', linestyle='dashed')

        # Skip region if not present on this slice.
        if slice_data.max() == 0:
            continue
        else:
            show_legend = True

        # Get largest component.
        if cca:
            slice_data = get_largest_cc(slice_data)

        # Plot region.
        ax.imshow(slice_data, alpha=alpha, aspect=aspect, cmap=cmap, interpolation='none', origin=get_origin(view))
        label = _escape_latex(region) if latex else region
        ax.plot(0, 0, c=colour, label=label)
        if perimeter:
            ax.contour(slice_data, colors=[colour], levels=[.5])

        # Set ticks.
        if crop:
            min, max = crop
            width = tuple(np.array(max) - min)
            xticks = np.linspace(0, 10 * np.floor(width[0] / 10), 5).astype(int)
            xtick_labels = xticks + min[0]
            ax.set_xticks(xticks)
            ax.set_xticklabels(xtick_labels)
            yticks = np.linspace(0, 10 * np.floor(width[1] / 10), 5).astype(int)
            ytick_labels = yticks + min[1]
            ax.set_yticks(yticks)
            ax.set_yticklabels(ytick_labels)

    return show_legend

def _to_image_coords(
    data: ndarray,
    view: types.PatientView) -> ndarray:
    """
    returns: data in correct orientation for viewing.
    args:
        data: the data to orient.
        view: the viewing axis.
    """
    # 'plt.imshow' expects (y, x).
    data = np.transpose(data)

    return data

def get_origin(view: types.PatientView) -> str:
    """
    returns: whether to place image origin in lower or upper corner of plot.
    args:
        view: the viewing plane.
    """
    # Get origin.
    if view == 'axial':
        origin = 'upper'
    else:
        origin = 'lower'

    return origin
    
def _to_internal_region(
    region: str,
    clear_cache: bool = False) -> str:
    """
    returns: the internal region name.
    args:
        region: the dataset region name.
    kwargs:
        clear_cache: force the cache to clear.
    """
    # Check if region is an internal name.
    if is_region(region):
        return region

    # Map from dataset name to internal name.
    map_df = dataset.region_map(clear_cache=clear_cache)
    map_dict = dict((r.dataset, r.internal) for _, r in map_df.iterrows())
    if region in map_dict:
        return map_dict[region]

    # Raise an error if we don't know how to translate to the internal name.
    raise ValueError(f"Region '{region}' is neither an internal region, nor listed in the region map, can't create internal name.")

def get_slice(
    data: np.ndarray,
    slice_idx: int,
    view: types.PatientView) -> np.ndarray:
    # Check that slice index isn't too large.
    if view == 'axial' and (slice_idx >= data.shape[2]):
        raise ValueError(f"Slice '{slice_idx}' out of bounds, only '{data.shape[2]}' axial slices.")
    elif view == 'coronal' and (slice_idx >= data.shape[1]):
        raise ValueError(f"Slice '{slice_idx}' out of bounds, only '{data.shape[1]}' coronal slices.")
    elif view == 'sagittal' and (slice_idx >= data.shape[0]):
        raise ValueError(f"Slice '{slice_idx}' out of bounds, only '{data.shape[0]}' sagittal slices.")

    # Find slice in correct plane, x=sagittal, y=coronal, z=axial.
    data_index = (
        slice_idx if view == 'sagittal' else slice(data.shape[0]),
        slice_idx if view == 'coronal' else slice(data.shape[1]),
        slice_idx if view == 'axial' else slice(data.shape[2]),
    )
    slice_data = data[data_index]

    # Convert from our co-ordinate system (frontal, sagittal, longitudinal) to 
    # that required by 'imshow'.
    slice_data = _to_image_coords(slice_data, view)

    return slice_data

def get_aspect_ratio(
    view: types.PatientView,
    spacing: types.ImageSpacing3D) -> float:
    # Get the aspect ratio.
    if view == 'axial':
        aspect = spacing[1] / spacing[0]
    elif view == 'coronal':
        aspect = spacing[2] / spacing[0]
    elif view == 'sagittal':
        aspect = spacing[2] / spacing[1]

    return aspect

def reverse_box_coords_2D(box: types.Box2D) -> types.Box2D:
    """
    returns: a box with (x, y) coordinates reversed.
    args:
        box: the box to swap coordinates for.
    """
    # Reverse coords.
    box = tuple((y, x) for x, y in box)

    return box

def should_plot_box(
    box: types.Box3D,
    view: types.PatientView,
    slice_idx: int) -> bool:
    """
    returns: True if the box should be plotted.
    args:
        bounding_box: the bounding box to plot.
        view: the view direction.
        slice_idx: the index of the slice to plot.
    """
    # Get view bounding box.
    if view == 'axial':
        dim = 2
    elif view == 'coronal':
        dim = 1
    elif view == 'sagittal':
        dim = 0
    min, max = box
    min = min[dim]
    max = max[dim]

    # Return result.
    return slice_idx >= min and slice_idx <= max

def plot_box_slice(
    box: types.Box3D,
    view: types.PatientView,
    colour: str = 'r',
    crop: types.Box2D = None,
    label: str = 'box',
    linestyle: str = 'solid') -> None:
    """
    effect: plots a 2D slice of the box.
    args:
        box: the box to plot.
        view: the view direction.
    kwargs:
        crop: the cropping applied to the image.
    """
    # Compress box to 2D.
    if view == 'axial':
        dims = (0, 1)
    elif view == 'coronal':
        dims = (0, 2)
    elif view == 'sagittal':
        dims = (1, 2)
    min, max = box
    min = np.array(min)[[*dims]]
    max = np.array(max)[[*dims]]
    box_2D = (min, max)

    # Apply crop.
    if crop:
        box_2D = crop_or_pad_box(box_2D, crop)

    # Draw bounding box.
    min, max = box_2D
    min = np.array(min) - .5
    max = np.array(max) + .5
    width = np.array(max) - min
    rect = Rectangle(min, *width, linewidth=1, edgecolor=colour, facecolor='none', linestyle=linestyle)
    ax = plt.gca()
    ax.add_patch(rect)
    plt.plot(0, 0, c=colour, label=label, linestyle=linestyle)

def _escape_latex(text: str) -> str:
    """
    returns: a string with escaped latex special characters.
    args:
        text: the string to escape.
    """
    # Provide map for special characters.
    char_map = {
        '&': r'\&',
        '%': r'\%',
        '$': r'\$',
        '#': r'\#',
        '_': r'\_',
        '{': r'\{',
        '}': r'\}',
        '~': r'\textasciitilde{}',
        '^': r'\^{}',
        '\\': r'\textbackslash{}',
        '<': r'\textless{}',
        '>': r'\textgreater{}',
    }
    regex = re.compile('|'.join(re.escape(str(key)) for key in sorted(char_map.keys(), key = lambda item: - len(item))))
    return regex.sub(lambda match: char_map[match.group()], text)

def __assert_data(
    ct_data: Optional[np.ndarray],
    region_data: Optional[Dict[str, np.ndarray]]):
    if ct_data is None and region_data is None:
        raise ValueError(f"Either 'ct_data' or 'region_data' must be set.")

def __assert_position(
    centre_of: Optional[int],
    extent_of: Optional[Tuple[str, bool]],
    slice_idx: Optional[str]):
    if centre_of is None and extent_of is None and slice_idx is None:
        raise ValueError(f"Either 'centre_of', 'extent_of' or 'slice_idx' must be set.")
    elif (centre_of and extent_of) or (centre_of and slice_idx) or (extent_of and slice_idx) or (centre_of and extent_of and slice_idx):
        raise ValueError(f"Only one of 'centre_of', 'extent_of' or 'slice_idx' can be set.")

def plot_regions(
    id: str,
    size: types.ImageSize3D,
    spacing: types.ImageSpacing3D,
    aspect: Optional[float] = None,
    ax: Optional[matplotlib.axes.Axes] = None,
    cca: bool = False,
    centre_of: Optional[str] = None,
    colours: Optional[List[str]] = None,
    crop: Optional[Union[str, types.Crop2D]] = None,
    crop_margin: float = 100,
    ct_data: Optional[np.ndarray] = None,
    window: Tuple[float, float] = (3000, 500),
    dose_alpha: float = 0.3,
    dose_data: Optional[np.ndarray] = None,
    dose_legend_size: float = 0.03,
    extent_of: Optional[Tuple[str, Literal[0, 1]]] = None,
    figsize: Tuple[int, int] = (8, 8),
    fontsize: int = DEFAULT_FONT_SIZE,
    latex: bool = False,
    legend_loc: Union[str, Tuple[float, float]] = 'upper right',
    perimeter: bool = True,
    postproc: Optional[Callable[[np.ndarray], np.ndarray]] = None,
    regions: Union[str, Sequence[str]] = 'all',
    region_data: Optional[Dict[str, np.ndarray]] = None,
    region_alpha: float = 0.3,
    savepath: Optional[str] = None,
    show: bool = True,
    show_extent: bool = False,
    show_legend: bool = True,
    show_title: bool = True,
    show_x_label: bool = True,
    show_x_ticks: bool = True,
    show_y_label: bool = True,
    show_y_ticks: bool = True,
    slice_idx: Optional[int] = None,
    title: Optional[str] = None,
    transform: torchio.transforms.Transform = None,
    view: types.PatientView = 'axial') -> None:
    __assert_position(centre_of, extent_of, slice_idx)

    # Create plot figure/axis.
    if ax is None:
        plt.figure(figsize=figsize)
        ax = plt.gca()

    # Set latex as text compiler.
    rc_params = plt.rcParams.copy()
    if latex:
        plt.rcParams.update({
            "font.family": "serif",
            'text.usetex': True
        })

    # Get slice index if requested OAR centre.
    if centre_of is not None:
        # Get extent centre.
        label = region_data[centre_of]
        if postproc:
            label = postproc(label)
        extent_centre = get_extent_centre(label)

        # Set slice index.
        if view == 'axial':
            slice_idx = extent_centre[2]
        elif view == 'coronal':
            slice_idx = extent_centre[1]
        elif view == 'sagittal':
            slice_idx = extent_centre[0]
    elif extent_of:
        # Get extent.
        eo_region, eo_end = extent_of
        label = region_data[eo_region]
        if postproc:
            label = postproc(label)
        extent = get_extent(label)

        # Set slice index.
        if view == 'axial':
            slice_idx = extent[eo_end][2]
        elif view == 'coronal':
            slice_idx = extent[eo_end][1]
        elif view == 'sagittal':
            slice_idx = extent[eo_end][0]

    # Load region data.
    if regions is not None:
        if postproc:
            region_data = dict(((r, postproc(d)) for r, d in region_data.items()))

    # Get slice data.
    if ct_data is not None:
        ct_slice_data = get_slice(ct_data, slice_idx, view)
        if dose_data is not None:
            dose_slice_data = get_slice(dose_data, slice_idx, view)
    else:
        blank_data = np.zeros(shape=size)
        ct_slice_data = get_slice(blank_data, slice_idx, view)

    # Convert crop to box representation.
    if crop:
        if type(crop) == str:
            # Convert from region name to 'Box2D'.
            data = region_data[crop]
            crop = _get_region_crop(data, crop_margin, spacing, view)
        else:
            # Convert from 'Crop2D' to 'Box2D'.
            crop = ((crop[0][0], crop[1][0]), (crop[0][1], crop[1][1]))

    # Perform crop on CT data or placeholder.
    if crop:
        ct_slice_data = crop_or_pad_2D(ct_slice_data, reverse_box_coords_2D(crop))
        if dose_data is not None:
            dose_slice_data = crop_or_pad_2D(dose_slice_data, reverse_box_coords_2D(crop))

    # Only apply aspect ratio if no transforms are being presented otherwise
    # we might end up with skewed images.
    if not aspect:
        if transform:
            aspect = 1
        else:
            aspect = get_aspect_ratio(view, spacing) 

    # Plot CT data or placeholder.
    if ct_data is not None:
        if window is not None:
            if type(window) == str:
                if window == 'bone':
                    width, level = (2000, 300)
                elif window == 'lung':
                    width, level = (2000, -200)
                elif window == 'tissue':
                    width, level = (350, 50)
            else:
                width, level = window
            vmin = level - (width / 2)
            vmax = level + (width / 2)
        else:
            vmin = ct_data.min()
            vmax = ct_data.max()
    else:
        vmin = 0
        vmax = 0
    ax.imshow(ct_slice_data, cmap='gray', aspect=aspect, interpolation='none', origin=get_origin(view), vmin=vmin, vmax=vmax)

    # Add axis labels.
    if show_x_label:
        # Get x-spacing.
        if view == 'axial':
            spacing_x = spacing[0]
        elif view == 'coronal':
            spacing_x = spacing[0]
        elif view == 'sagittal':
            spacing_x = spacing[1]

        # Write label.
        ax.set_xlabel(f'voxel [@ {spacing_x:.3f} mm spacing]')
    if show_y_label:
        # Show axis labels.
        if view == 'axial':
            spacing_y = spacing[1]
        elif view == 'coronal':
            spacing_y = spacing[2]
        elif view == 'sagittal':
            spacing_y = spacing[2]

        # Write label.
        ax.set_ylabel(f'voxel [@ {spacing_y:.3f} mm spacing]')

    # Plot regions.
    if regions is not None:
        should_show_legend = __plot_region_data(regions, region_data, slice_idx, region_alpha, aspect, latex, perimeter, view, ax=ax, cca=cca, colours=colours, crop=crop, show_extent=show_extent)

        # Create legend.
        if show_legend and should_show_legend:
            plt_legend = ax.legend(fontsize=fontsize, loc=legend_loc)
            for l in plt_legend.get_lines():
                l.set_linewidth(8)

    # Plot dose data.
    if dose_data is not None:
        axim = ax.imshow(dose_slice_data, alpha=dose_alpha, aspect=aspect, origin=get_origin(view))
        cbar = plt.colorbar(axim, fraction=dose_legend_size)
        print('here')
        print(fontsize)
        cbar.set_label(label='Dose [Gray]', size=fontsize)
        cbar.ax.tick_params(labelsize=fontsize)

    # Show axis markers.
    if not show_x_ticks:
        ax.get_xaxis().set_ticks([])
    if not show_y_ticks:
        ax.get_yaxis().set_ticks([])

    # Add title.
    if show_title:
        if title is None:
            # Determine number of slices.
            if view == 'axial':
                num_slices = size[2]
            elif view == 'coronal':
                num_slices = size[1]
            elif view == 'sagittal':
                num_slices = size[0]

            # Set default title.
            title = f"patient: {id}, slice: {slice_idx}/{num_slices - 1} ({view} view)"

        # Escape text if using latex.
        if latex:
            title = _escape_latex(title)

        ax.set_title(title)

    # Remove whitespace around figure.
    plt.tight_layout()

    # Save plot to disk.
    if savepath is not None:
        dirpath = os.path.dirname(savepath)
        if not os.path.exists(dirpath):
            os.makedirs(dirpath)
        plt.savefig(savepath, bbox_inches='tight')
        logging.info(f"Saved plot to '{savepath}'.")

    if show:
        plt.show()

        # Revert latex settings.
        if latex:
            plt.rcParams.update({
                "font.family": rc_params['font.family'],
                'text.usetex': rc_params['text.usetex']
            })

def plot_localiser_prediction(
    id: str,
    spacing: types.ImageSpacing3D, 
    prediction: np.ndarray,
    aspect: float = None,
    centre_of: Optional[str] = None,
    crop: types.Box2D = None,
    ct_data: Optional[np.ndarray] = None,
    extent_of: Optional[Literal[0, 1]] = None,
    figsize: Tuple[int, int] = (8, 8),
    fontsize: float = DEFAULT_FONT_SIZE,
    latex: bool = False,
    legend_loc: Union[str, Tuple[float, float]] = 'upper right',
    pred_centre_colour: str = 'deepskyblue',
    pred_colour: str = 'deepskyblue',
    pred_extent_colour: str = 'deepskyblue',
    regions: Optional[types.PatientRegions] = None,
    region_data: Optional[Dict[str, np.ndarray]] = None,
    savepath: Optional[str] = None,
    show_label_extent: bool = True,
    show_legend: bool = True,
    show_pred_centre: bool = True,
    show_pred_extent: bool = True,
    show_pred: bool = True,
    show_seg_patch: bool = True,
    slice_idx: Optional[int] = None,
    view: types.PatientView = 'axial',
    **kwargs: dict) -> None:
    __assert_position(centre_of, extent_of, slice_idx)

    # Set latex as text compiler.
    rc_params = plt.rcParams.copy()
    if latex:
        plt.rcParams.update({
            "font.family": "serif",
            'text.usetex': True
        })

    # Load localiser segmentation.
    if prediction.sum() == 0:
        logging.info('Empty prediction')
        empty_pred = True
    else:
        empty_pred = False

    # Centre on OAR if requested.
    if slice_idx is None:
        if centre_of is not None:
            if centre_of == 'loc':
                # Centre of prediction.
                label = prediction
            else:
                # Centre of label.
                label = region_data[centre_of]

            # Get slice index.
            centre = get_extent_centre(label)
            if view == 'axial':
                slice_idx = centre[2]
            elif view == 'coronal':
                slice_idx = centre[1]
            elif view == 'sagittal':
                slice_idx = centre[0]
        elif extent_of is not None:
            # Get extent.
            extent = get_extent(region_data)

            # Set slice index.
            if view == 'axial':
                slice_idx = extent[extent_of][2]
            elif view == 'coronal':
                slice_idx = extent[extent_of][1]
            elif view == 'sagittal':
                slice_idx = extent[extent_of][0]

    # Plot patient regions.
    plot_regions(id, prediction.shape, spacing, aspect=aspect, colours=['gold'], crop=crop, ct_data=ct_data, figsize=figsize, latex=latex, legend_loc=legend_loc, regions=regions, region_data=region_data, show=False, show_legend=show_legend, show_extent=show_label_extent, slice_idx=slice_idx, view=view, **kwargs)

    # Convert crop to box representation.
    if crop:
        if type(crop) == str:
            # Convert from region name to 'Box2D'.
            data = region_data[crop]
            crop = _get_region_crop(data, crop_margin, spacing, view)
        else:
            # Convert from 'Crop2D' to 'Box2D'.
            crop = ((crop[0][0], crop[1][0]), (crop[0][1], crop[1][1]))

    # Plot prediction.
    if show_pred and not empty_pred:
        # Get aspect ratio.
        if not aspect:
            aspect = get_aspect_ratio(view, spacing) 

        # Get slice data.
        pred_slice_data = get_slice(prediction, slice_idx, view)

        # Crop the image.
        if crop:
            pred_slice_data = crop_or_pad_2D(pred_slice_data, reverse_box_coords_2D(crop))

        # Plot prediction.
        colours = [(1, 1, 1, 0), pred_colour]
        cmap = ListedColormap(colours)
        plt.imshow(pred_slice_data, alpha=.3, aspect=aspect, cmap=cmap, origin=get_origin(view))
        plt.plot(0, 0, c=pred_colour, label='Loc. Prediction')
        plt.contour(pred_slice_data, colors=[pred_colour], levels=[.5])

    # Plot prediction extent.
    if show_pred_extent and not empty_pred:
        # Get extent of prediction.
        pred_extent = get_extent(prediction)

        # Plot extent if in view.
        if should_plot_box(pred_extent, view, slice_idx):
            plot_box_slice(pred_extent, view, colour=pred_extent_colour, crop=crop, label='Loc. Box', linestyle='dashed')
        else:
            plt.plot(0, 0, c=pred_extent_colour, label='Loc. Extent (offscreen)')

    # Plot localiser centre.
    if show_pred_centre and not empty_pred:
        # Get pred centre.
        pred_centre = get_extent_centre(prediction) 

        # Get 2D loc centre.
        if view == 'axial':
            offscreen = False if slice_idx == pred_centre[2] else True
            pred_centre = (pred_centre[0], pred_centre[1])
        elif view == 'coronal':
            offscreen = False if slice_idx == pred_centre[1] else True
            pred_centre = (pred_centre[0], pred_centre[2])
        elif view == 'sagittal':
            offscreen = False if slice_idx == pred_centre[0] else True
            pred_centre = (pred_centre[1], pred_centre[2])
            
        # Apply crop.
        if crop:
            pred_centre = crop_or_pad_point(pred_centre, crop)

        # Plot the prediction centre.
        if pred_centre:
            plt.scatter(*pred_centre, c=pred_centre_colour, label=f"Loc. Centre{' (offscreen)' if offscreen else ''}")
        else:
            plt.plot(0, 0, c=pred_centre_colour, label='Loc. Centre (offscreen)')

    # Plot second stage patch.
    if not empty_pred and show_seg_patch:
        size = get_patch_size(region, spacing)
        min, max = get_box(loc_centre, size)

        # Squash min/max to label size.
        min = np.clip(min, a_min=0, a_max=None)
        max = np.clip(max, a_min=None, a_max=prediction.shape)

        if should_plot_box((min, max), view, slice_idx):
            plot_box_slice((min, max), view, colour='tomato', crop=crop, label='Seg. Patch', linestyle='dotted')
        else:
            plt.plot(0, 0, c='tomato', label='Seg. Patch (offscreen)', linestyle='dashed')

    # Show legend.
    if show_legend:
        plt_legend = plt.legend(fontsize=fontsize, loc=legend_loc)
        for l in plt_legend.get_lines():
            l.set_linewidth(8)

    # Save plot to disk.
    if savepath is not None:
        dirpath = os.path.dirname(savepath)
        if not os.path.exists(dirpath):
            os.makedirs(dirpath)
        plt.savefig(savepath, bbox_inches='tight')
        logging.info(f"Saved plot to '{savepath}'.")

    plt.show()

    # Revert latex settings.
    if latex:
        plt.rcParams.update({
            "font.family": rc_params['font.family'],
            'text.usetex': rc_params['text.usetex']
        })

def _get_region_crop(
    data: np.ndarray,
    crop_margin: float,
    spacing: types.ImageSpacing3D,
    view: types.PatientView) -> types.Box2D:
    # Get 3D crop box.
    extent = get_extent(data)

    # Add crop margin.
    crop_margin_vox = tuple(np.ceil(np.array(crop_margin) / spacing).astype(int))
    min, max = extent
    min = tuple(np.array(min) - crop_margin_vox)
    max = tuple(np.array(max) + crop_margin_vox)

    # Select 2D component.
    if view == 'axial':
        min = (min[0], min[1])
        max = (max[0], max[1])
    elif view == 'coronal':
        min = (min[0], min[2])
        max = (max[0], max[2])
    elif view == 'sagittal':
        min = (min[1], min[2])
        max = (max[1], max[2])
    crop = (min, max)
    return crop

def plot_distribution(
    data: np.ndarray,
    figsize: Tuple[float, float] = (12, 6),
    range: Optional[Tuple[float, float]] = None,
    resolution: float = 10) -> None:
    # Calculate bin width.
    min = data.min()
    max = data.max()
    num_bins = int(np.ceil((max - min) / resolution))

    # Get limits.
    if range:
        limits = range
    else:
        limits = (min, max)
        
    # Plot histogram.
    plt.figure(figsize=figsize)
    plt.hist(data.flatten(), bins=num_bins, range=range, histtype='step',edgecolor='r',linewidth=3)
    plt.title(f'Hist. of voxel values, range={tuple(np.array(limits).round().astype(int))}')
    plt.xlabel('HU')
    plt.ylabel('Frequency')
    plt.show()

def plot_segmenter_prediction(
    id: str,
    spacing: types.ImageSpacing3D,
    prediction: Union[np.ndarray, List[np.ndarray]],
    aspect: float = None,
    centre_of: Optional[str] = None,
    crop: Optional[Union[str, types.Box2D]] = None,
    crop_margin: float = 100,
    ct_data: Optional[np.ndarray] = None,
    extent_of: Optional[Tuple[str, Literal[0, 1]]] = None,
    fontsize: float = DEFAULT_FONT_SIZE,
    latex: bool = False,
    legend_loc: Union[str, Tuple[float, float]] = 'upper right',
    loc_centre: Optional[Union[types.Point3D, List[types.Point3D]]] = None,
    pred_labels: Optional[Union[str, List[str]]] = None,
    regions: Optional[types.PatientRegions] = None,
    region_data: Optional[Dict[str, np.ndarray]] = None,
    savepath: Optional[str] = None,
    show_label_extent: bool = True,
    show_legend: bool = True,
    show_loc_centre: bool = True,
    show_pred: bool = True,
    show_pred_extent: bool = True,
    show_pred_patch: bool = False,
    slice_idx: Optional[int] = None,
    view: types.PatientView = 'axial',
    **kwargs: dict) -> None:
    __assert_position(centre_of, extent_of, slice_idx)

    # Convert params to lists.
    if type(prediction) == np.ndarray:
        prediction = [prediction]
    if pred_labels is None:
        pred_labels = ['Prediction'] * len(prediction)
    if loc_centre is not None:
        if type(loc_centre) == types.Point3D:
            loc_centres = [loc_centre]
        else:
            loc_centres = loc_centre

        assert len(loc_centres) == len(prediction)

    # Define colour palette.
    palette = [plt.cm.tab20(16), plt.cm.tab20(12), plt.cm.tab20(4)]

    # Set latex as text compiler.
    rc_params = plt.rcParams.copy()
    if latex:
        plt.rcParams.update({
            "font.family": "serif",
            'text.usetex': True
        })

    # Print prediction info.
    empty_preds = [False] * len(prediction)
    for i, pred in enumerate(prediction):
        if pred.sum() == 0:
            logging.info(f"Prediction {i} ('{pred_labels[i]}') is empty.")
            empty_preds[i] = True
        else:
            volume_vox = pred.sum()
            volume_mm3 = volume_vox * reduce(lambda x, y: x * y, spacing)
            logging.info(f"""
Prediction: {i}
    Volume (vox): {volume_vox}
    Volume (mm^3): {volume_mm3:.2f}""")

    # Centre on OAR if requested.
    if slice_idx is None:
        if centre_of is not None:
            if centre_of == 'pred':
                # Centre of prediction.
                centre_of_data = prediction
            else:
                # Centre of 
                centre_of_data = region_data[centre_of]

            # Get slice index.
            centre = get_extent_centre(centre_of_data)
            if view == 'axial':
                slice_idx = centre[2]
            elif view == 'coronal':
                slice_idx = centre[1]
            elif view == 'sagittal':
                slice_idx = centre[0]
        elif extent_of is not None:
            # Get extent.
            extent = get_extent(region_data)

            # Set slice index.
            if view == 'axial':
                slice_idx = extent[extent_of][2]
            elif view == 'coronal':
                slice_idx = extent[extent_of][1]
            elif view == 'sagittal':
                slice_idx = extent[extent_of][0]

    # Plot patient regions.
    plot_regions(id, prediction[0].shape, spacing, aspect=aspect, colours=[palette[0]], crop=crop, crop_margin=crop_margin, ct_data=ct_data, latex=latex, legend_loc=legend_loc, regions=regions, region_data=region_data, show=False, show_extent=show_label_extent, show_legend=False, slice_idx=slice_idx, view=view, **kwargs)

    # Convert crop to box representation.
    if crop:
        if type(crop) == str:
            # Convert from region name to 'Box2D'.
            data = region_data[crop]
            crop = _get_region_crop(data, crop_margin, spacing, view)
        else:
            # Convert from 'Crop2D' to 'Box2D'.
            crop = ((crop[0][0], crop[1][0]), (crop[0][1], crop[1][1]))

    for i, pred in enumerate(prediction):
        # Get prediction colour.
        colour = palette[i + 1]

        # Plot prediction.
        if not empty_preds[i] and show_pred:
            # Get aspect ratio.
            if not aspect:
                aspect = get_aspect_ratio(view, spacing) 

            # Get slice data.
            pred_slice_data = get_slice(pred, slice_idx, view)

            # Crop the image.
            if crop:
                pred_slice_data = crop_or_pad_2D(pred_slice_data, reverse_box_coords_2D(crop))

            # Plot prediction.
            colours = [(1, 1, 1, 0), colour]
            cmap = ListedColormap(colours)
            plt.imshow(pred_slice_data, alpha=.3, aspect=aspect, cmap=cmap, origin=get_origin(view))
            plt.plot(0, 0, c=colour, label=pred_labels[i])
            plt.contour(pred_slice_data, colors=[colour], levels=[.5])

        # Plot prediction extent.
        if not empty_preds[i] and show_pred_extent:
            # Get prediction extent.
            pred_extent = get_extent(pred)

            # Plot if extent box is in view.
            if should_plot_box(pred_extent, view, slice_idx):
                plot_box_slice(pred_extent, view, colour=colour, crop=crop, label=f'{pred_labels[i]} Extent', linestyle='dashed')
            else:
                plt.plot(0, 0, c=colour, label='Pred. Extent (offscreen)')

        # Plot localiser centre.
        if show_loc_centre:
            # Get loc centre.
            loc_centre = loc_centres[i]
            if view == 'axial':
                centre = (loc_centre[0], loc_centre[1])
                offscreen = False if slice_idx == loc_centre[2] else True
            elif view == 'coronal':
                centre = (loc_centre[0], loc_centre[2])
                offscreen = False if slice_idx == loc_centre[1] else True
            elif view == 'sagittal':
                centre = (loc_centre[1], loc_centre[2])
                offscreen = False if slice_idx == loc_centre[0] else True
                
            # Apply crop.
            if crop:
                centre = crop_or_pad_point(centre, crop)

            if centre:
                plt.scatter(*centre, c='royalblue', label=f"Loc. Centre{' (offscreen)' if offscreen else ''}")
            else:
                plt.plot(0, 0, c='royalblue', label='Loc. Centre (offscreen)')

        # Plot second stage patch.
        if loc_centre is not None and not empty_preds[i] and show_pred_patch:
            # Get 3D patch - cropped to label size.
            region = segmenter[i][0].split('-')[1]
            size = get_patch_size(region, spacing)
            patch = get_box(loc_centre, size)
            label_box = ((0, 0, 0), prediction.shape)
            patch = crop_or_pad_box(patch, label_box)

            # Plot box.
            if patch and should_plot_box(patch, view, slice_idx):
                plot_box_slice(patch, view, colour=colour, crop=crop, label='Pred. Patch', linestyle='dotted')
            else:
                plt.plot(0, 0, c=colour, label='Pred. Patch (offscreen)', linestyle='dashed')

    # Show legend.
    if show_legend:
        plt_legend = plt.legend(fontsize=fontsize, loc=legend_loc)
        for l in plt_legend.get_lines():
            l.set_linewidth(8)

    # Remove whitespace around figure.
    plt.tight_layout()

    # Save plot to disk.
    if savepath is not None:
        dirpath = os.path.dirname(savepath)
        if not os.path.exists(dirpath):
            os.makedirs(dirpath)
        plt.savefig(savepath, bbox_inches='tight')
        logging.info(f"Saved plot to '{savepath}'.")

    plt.show()

    # Revert latex settings.
    if latex:
        plt.rcParams.update({
            "font.family": rc_params['font.family'],
            'text.usetex': rc_params['text.usetex']
        })

def plot_dataframe(
    data: pd.DataFrame = None,
    x: str = None,
    y: str = None,
    hue: str = None,
    y_lim: Tuple[Optional[int], Optional[int]] = (None, None),
    inner: str ='quartiles',
    annotate_outliers: bool = False,
    annotation_model_offset=35,
    fontsize: float = DEFAULT_FONT_SIZE,
    hue_order: Optional[List[str]] = None,
    legend_loc: str = 'best',
    major_tick_freq: Optional[float] = None,
    minor_tick_freq: Optional[float] = None,
    n_col: int = 6,
    offset=5,
    point_size: float = 5,
    point_style: str = 'strip',
    overlap_min_diff=None,
    annotation_overlap_offset=25,
    debug=False,
    row_height: int = 6,
    row_width: int = 18,
    savepath: Optional[str] = None,
    show_points: bool = True,
    show_outliers: bool = True,
    show_stats: bool = False,
    show_x_tick_labels: bool = True,
    stats_index: Optional[List[str]] = None,
    style: Literal['box', 'violin'] = 'box',
    x_label_rot: float = 0,
    y_label: str = '',
    include_x: Union[str, List[str]] = None,
    exclude_x: Union[str, List[str]] = None):
    df = data

    # Include/exclude.
    if include_x:
        if type(include_x) == str:
            include_x = [include_x]
        df = df[df[x].isin(include_x)]
    if exclude_x:
        if type(exclude_x) == str:
            exclude_x = [exclude_x]
        df = df[~df[x].isin(exclude_x)]
    
    # Add region numbers and outliers.
    df = _add_x_info(df, x, hue)
    df = _add_outlier_info(df, x, y, hue)
    
    # Split data.
    xs = list(sorted(df[x].unique()))
    if hue_order is None:
        hue_order = list(sorted(df[hue].unique())) if hue is not None else None
    num_rows = int(np.ceil(len(xs) / n_col))
    if num_rows > 1:
        _, axs = plt.subplots(num_rows, 1, figsize=(row_width, num_rows * row_height), sharey=True)
    else:
        plt.figure(figsize=(row_width, row_height))
        axs = [plt.gca()]
    for i in range(num_rows):
        # Split data.
        split_xs = xs[i * n_col:(i + 1) * n_col]
        split_df = df[df[x].isin(split_xs)]
        if len(split_df) == 0:
            continue
            
        # Determine category label order.
        x_label = f'{x}_label'
        order = list(sorted(split_df[x_label].unique()))
        if len(xs) < n_col:
            order += [''] * (n_col - len(order))

        # Plot data.
        if style == 'box':
            sns.boxplot(ax=axs[i], data=split_df, x=x_label, y=y, hue=hue, showfliers=False, order=order, hue_order=hue_order)
        elif style == 'violin':
            # Exclude outliers manually.
            split_df = split_df[~split_df.outlier]
<<<<<<< HEAD
            sns.violinplot(ax=axs[i], data=split_df, x=x_label, y=y, hue=hue, inner=inner, split=True, showfliers=False, order=order, hue_order=h = None,ue_order)
=======
            sns.violinplot(ax=axs[i], data=split_df, x=x_label, y=y, hue=hue, inner=inner, split=True, showfliers=False, order=order, hue_order=hue_order)
>>>>>>> c90ce19b
        logging.info(f"Saved plot to '{savepath}'.")
        else:
            raise ValueError(f"Invalid style {style}, expected 'box' or 'violin'.")

        # Plot points.
        if show_points:
            if point_style == 'strip':
                sns.stripplot(ax=axs[i], data=split_df, x=x_label, y=y, hue=hue, dodge=True, jitter=False, order=order, linewidth=1, label=None, hue_order=hue_order, size=point_size)
            elif point_style == 'swarm':
                sns.swarmplot(ax=axs[i], data=split_df, x=x_label, y=y, hue=hue, dodge=True, order=order, linewidth=1, label=None, hue_order=hue_order, size=point_size)
            else:
                raise ValueError(f"Invalid point style {point_style}, expected 'strip' or 'swarm'.")

            # Plot outliers.
            if show_outliers:
                outlier_df = split_df[split_df.outlier]
                if len(outlier_df) != 0:
                    sns.stripplot(ax=axs[i], data=outlier_df, x=x_label, y=y, hue=hue, dodge=True, jitter=False, edgecolor='white', linewidth=1, order=order, hue_order=hue_order)
                    plt.setp(axs[i].collections, zorder=100, label="")
                    if annotate_outliers:
                        first_region = i * n_col
                        _annotate_outliers(axs[i], outlier_df, f'{x}_num', y, 'patient-id', offset, overlap_min_diff, annotation_overlap_offset, annotation_model_offset, debug, first_region)

        # Plot statistical significance.
        if hue is not None and show_stats:
            if len(hue_order) != 2:
                raise ValueError(f"Hue set must have cardinality 2, got '{len(hue_order)}'.")
            if stats_index is None:
                raise ValueError(f"Please set 'stats_index' to determine sample pairing.")

            # Create pairs to compare. Only works when len(hue_order) == 2.
            pairs = []
            for o in order:
                pair = []
                for h in hue_order:
                    pair.append((o, h))
                pairs.append(tuple(pair))

            # Calculate p-values.
            p_vals = []
            for o in order:
                osplit_df = split_df[split_df[x_label] == o]
                opivot_df = osplit_df.pivot(index=stats_index, columns=[hue], values=[y]).reset_index()
                _, p_val = wilcoxon(opivot_df[y][hue_order[0]], opivot_df[y][hue_order[1]])
                p_vals.append(p_val)

            # Format p-values.
            p_vals = _format_p_values(p_vals) 

            # Remove non-significant pairs.
            tpairs = []
            tp_vals = []
            for pair, p_val in zip(pairs, p_vals):
                if p_val != '':
                    tpairs.append(pair)
                    tp_vals.append(p_val)

            # Annotate figure.
            annotator = Annotator(axs[i], tpairs, data=split_df, x=x_label, y=y, order=order, hue=hue, hue_order=hue_order, verbose=False)
            annotator.set_custom_annotations(tp_vals)
            annotator.annotate()

        # Set y axis major ticks.
        if major_tick_freq is not None:
            major_tick_min = y_lim[0]
            if major_tick_min is None:
                major_tick_min = axs[i].get_ylim()[0]
            major_tick_max = y_lim[1]
            if major_tick_max is None:
                major_tick_max = axs[i].get_ylim()[1]
            
            # Round range to nearest multiple of 'major_tick_freq'.
            major_tick_min = np.ceil(major_tick_min / major_tick_freq) * major_tick_freq
            major_tick_max = np.floor(major_tick_max / major_tick_freq) * major_tick_freq
            num_major_ticks = int((major_tick_max - major_tick_min) / major_tick_freq) + 1
            major_ticks = np.linspace(major_tick_min, major_tick_max, num_major_ticks)
            integers = True
            for t in major_ticks:
                if not t.is_integer():
                    integers = False
            if integers:
                major_ticks = [int(t) for t in major_ticks]
            major_tick_labels = [str(round(t, 3)) for t in major_ticks]     # Some weird str() conversion without rounding.
            axs[i].set_yticks(major_ticks)
            axs[i].set_yticklabels(major_tick_labels)

        # Set y axis minor ticks.
        if minor_tick_freq is not None:
            minor_tick_min = y_lim[0]
            if minor_tick_min is None:
                minor_tick_min = axs[i].get_ylim()[0]
            minor_tick_max = y_lim[1]
            if minor_tick_max is None:
                minor_tick_max = axs[i].get_ylim()[1]
            
            # Round range to nearest multiple of 'minor_tick_freq'.
            minor_tick_min = np.ceil(minor_tick_min / minor_tick_freq) * minor_tick_freq
            minor_tick_max = np.floor(minor_tick_max / minor_tick_freq) * minor_tick_freq
            num_minor_ticks = int((minor_tick_max - minor_tick_min) / minor_tick_freq) + 1
            minor_ticks = np.linspace(minor_tick_min, minor_tick_max, num_minor_ticks)
            axs[i].set_yticks(minor_ticks, minor=True)

        # Set y grid lines.
        axs[i].grid(axis='y', linestyle='dashed')
        axs[i].set_axisbelow(True)
          
        # Set axis labels.
        if y_lim:
            axs[i].set_ylim(*y_lim)
        axs[i].set_xlabel('')
        axs[i].set_ylabel(y_label, fontsize=fontsize)

        # Set axis tick labels fontsize/rotation.
        if show_x_tick_labels:
            # Rotate x labels.
            axs[i].set_xticklabels(axs[i].get_xticklabels(), fontsize=fontsize, rotation=x_label_rot)
        else:
            axs[i].set_xticklabels([])

        axs[i].tick_params(axis='y', which='major', labelsize=fontsize)
        
        # Set legend location and fix multiple series problem.
        if hue is not None:
            num_hues = len(hue_order)
            handles, labels = axs[i].get_legend_handles_labels()
            handles = handles[:num_hues]
            labels = labels[:num_hues]
            axs[i].legend(handles, labels, fontsize=fontsize, loc=legend_loc)
        else:
            axs[i].legend(fontsize=fontsize, loc=legend_loc)

    # Make sure x-axis tick labels aren't cut.
    plt.tight_layout()

    # Save plot to disk.
    if savepath is not None:
        dirpath = os.path.dirname(savepath)
        if not os.path.exists(dirpath):
            os.makedirs(dirpath)
        plt.savefig(savepath, bbox_inches='tight')
        logging.info(f"Saved plot to '{savepath}'.")

    plt.show()

def _add_x_info(df, x, hue):
    if hue is not None:
        groupby = [hue, x] 
    else:
        groupby = x
    df = df.assign(**{ f'{x}_num': df.groupby(groupby).ngroup() })
    count_map = df.groupby(groupby)['patient-id'].count()
    def x_count_func(row):
        if type(groupby) == list:
            key = tuple(row[groupby])
        else:
            key = row[groupby]
        return count_map[key]
    df = df.assign(**{ f'{x}_count': df.apply(x_count_func, axis=1) })
    def x_label_func(row):
        return f"{row[x]}\n(n={row[f'{x}_count']})"
    df = df.assign(**{ f'{x}_label': df.apply(x_label_func, axis=1) })
    return df

def _add_outlier_info(df, x, y, hue):
    if hue is not None:
        groupby = [hue, x]
    else:
        groupby = x
    q1_map = df.groupby(groupby)[y].quantile(.25)
    q3_map = df.groupby(groupby)[y].quantile(.75)
    def q_func_build(qmap):
        def q_func(row):
            if type(groupby) == list:
                key = tuple(row[groupby])
            else:
                key = row[groupby]
            return qmap[key]
        return q_func
    df = df.assign(q1=df.apply(q_func_build(q1_map), axis=1))
    df = df.assign(q3=df.apply(q_func_build(q3_map), axis=1))
    df = df.assign(iqr=df.q3 - df.q1)
    df = df.assign(outlier_lim_low=df.q1 - 1.5 * df.iqr)
    df = df.assign(outlier_lim_high=df.q3 + 1.5 * df.iqr)
    df = df.assign(outlier=(df[y] < df.outlier_lim_low) | (df[y] > df.outlier_lim_high))
    return df

def _annotate_outliers(ax, data, x, y, label, default_offset, overlap_min_diff, annotation_overlap_offset, annotation_offset, debug, first_region):
    models = None
    if 'model' in data:
        models = data.model.unique()
    offset_transform = lambda p: transforms.ScaledTranslation(p/72.,0, plt.gcf().dpi_scale_trans)
    base_transform = ax.transData
    data = data.sort_values([x, y], ascending=False)
    prev_model = None
    prev_x = None
    prev_y = None
    prev_digits = None
    offset = default_offset
    
    # Print annotations.
    for _, row in data.iterrows():
        if debug:
            print(f'region: {row[x]}')
            print(f'patient: {row[label]}')

        # Get model offset.
        if models is not None:
            if row['model'] == models[0]:
                ann_offset = -annotation_offset
            else:
                ann_offset = annotation_offset
        else:
            ann_offset = 0
        
        # Apply offset to labels when outliers are overlapping.
        if overlap_min_diff is not None:
            # Check that model hasn't changed.
            if prev_model is None or row['model'] == prev_model:
                # Check that region hasn't changed.
                if prev_x is not None and row[x] == prev_x:
                    if debug:
                        print('checking diff')
                    if prev_y is not None:
                        diff = prev_y - row[y]
                        if debug:
                            print(f'diff: {diff}')
                        if diff < overlap_min_diff:
                            if debug:
                                print(f'offsetting point {row[label]}')
                            offset += (annotation_overlap_offset * prev_digits / 3)
                        else:
                            offset = default_offset
                else:
                    offset = default_offset
            else:
                offset = default_offset
                
        # Save previous values.
        if models is not None:
            prev_model = row['model']
        prev_y = row[y]
        prev_x = row[x]
        prev_digits = len(row[label])
        x_val = row[x] - first_region
        ax.text(x_val, row[y], row[label], transform=base_transform + offset_transform(offset) + offset_transform(ann_offset))

def _format_p_values(p_vals: List[float]) -> List[str]:
    f_p_vals = []
    for p_val in p_vals:
        if p_val >= 0.05:
            p_val = ''
        elif p_val >= 0.01:
            p_val = '*'
        elif p_val >= 0.001:
            p_val = '**'
        elif p_val >= 0.0001:
            p_val = '***'
        else:
            p_val = '****'
        f_p_vals.append(p_val)
    return f_p_vals

def plot_dataframe_v2(
    data: Optional[pd.DataFrame] = None,
    x: Optional[str] = None,
    y: Optional[str] = None,
    hue: Optional[str] = None,
    box_line_colour: str = 'black',
    box_line_width: float = 1,
    hue_order: Optional[List[str]] = None,
    include_x: Optional[Union[str, List[str]]] = None,
    exclude_x: Optional[Union[str, List[str]]] = None,
    figsize: Tuple[float, float] = (16, 6),
    fontsize: float = DEFAULT_FONT_SIZE,
    legend_loc: str = 'upper right',
    major_tick_freq: Optional[float] = None,
    minor_tick_freq: Optional[float] = None,
    n_col: Optional[int] = None,
    outlier_cols: Optional[Union[str, List[str]]] = None,
    outlier_legend_loc: str = 'upper left',
    point_size: float = 10,
    savepath: Optional[str] = None,
    show_legend: bool = True,
    show_outliers: bool = False,
    show_x_labels: bool = True,
    x_lim: Optional[Tuple[Optional[float], Optional[float]]] = (None, None),
    x_order: Optional[List[str]] = None,
    x_width: float = 0.8,
    x_tick_label_rot: float = 0,
    y_label: Optional[str] = None,
    y_lim: Optional[Tuple[Optional[float], Optional[float]]] = (None, None)):
    if type(include_x) == str:
        include_x = [include_x]
    if type(exclude_x) == str:
        exclude_x = [exclude_x]
        
    # Include/exclude.
    if include_x:
        if type(include_x) == str:
            include_x = [include_x]
        data = data[data[x].isin(include_x)]
    if exclude_x:
        if type(exclude_x) == str:
            exclude_x = [exclude_x]
        data = data[~data[x].isin(exclude_x)]

    # Add outlier data.
    data = _add_outlier_info(data, x, y, hue)

    # Get min/max values for y-lim.
    min_y = data[y].min()
    max_y = data[y].max()

    # Get x values.
    x_vals = list(sorted(data[x].unique()))

    # Get x labels.
    # Show number of data points in x-label (e.g. "Parotid_L (n=99)") if all hue
    # classes have the same number of data points.
    groupby = x if hue is None else [x, hue]
    count_map = data.groupby(groupby)[y].count()
    x_labels = []
    for x_val in x_vals:
        counts = count_map.loc[x_val]
        ns = list(counts.unique()) if hasattr(counts, '__iter__') else [counts]
        label = f"{x_val}\n(n={','.join([str(n) for n in ns])})"
        x_labels.append(label)

    # Create subplots if required.
    if n_col is None:
        n_col = len(x_vals)
    num_rows = int(np.ceil(len(x_vals) / n_col))
    if num_rows > 1:
        _, axs = plt.subplots(num_rows, 1, figsize=(figsize[0], num_rows * figsize[1]), sharey=True)
    else:
        plt.figure(figsize=figsize)
        axs = [plt.gca()]

    # Get axis limits.
    x_lim = list(x_lim)
    if x_lim[0] is None:
        x_lim[0] = -0.5
    if x_lim[1] is None:
        x_lim[1] = n_col - 0.5
    y_lim = list(y_lim)
    y_margin = 0.05
    if y_lim[0] is None:
        if y_lim[1] is None:
            width = max_y - min_y
            y_lim[0] = min_y - y_margin * width
            y_lim[1] = max_y + y_margin * width
        else:
            width = y_lim[1] - min_y
            y_lim[0] = min_y - y_margin * width
    else:
        if y_lim[1] is None:
            width = max_y - y_lim[0]
            y_lim[1] = max_y + y_margin * width

    # Sort by x values.
    data[x] = data[x].astype('category')
    data[x].cat = data[x].cat.set_categories(x_order)
    data = data.sort_values(x)

    # Get hue order/colours.
    if hue is not None:
        if hue_order is None:
            hue_order = list(sorted(data[hue].unique()))
        hue_palette = sns.color_palette('husl', n_colors=len(hue_order))

    # Plot rows.
    for i in range(num_rows):
        # Split data.
        row_x_vals = x_vals[i * n_col:(i + 1) * n_col]
        row_x_labels = x_labels[i * n_col:(i + 1) * n_col]

        for j, x_val in enumerate(row_x_vals):
            # Filter hue from 'hue_order' if it doesn't have any data.
            if hue is not None:
                hue_order_f = []
                for hue_name in hue_order:
                    hue_data = data[(data[x] == x_val) & (data[hue] == hue_name)]
                    if len(hue_data) != 0:
                        hue_order_f.append(hue_name)

            # Calculate hue width.
            if hue is not None:
                hue_width = x_width / len(hue_order_f)

            # Add x positions.
            if hue is None:
                x_pos = j
                data.loc[data[x] == x_val, 'x_pos'] = x_pos
            else:
                for k, hue_name in enumerate(hue_order_f):
                    x_pos = j - 0.5 * x_width + (k + 0.5) * hue_width
                    data.loc[(data[x] == x_val) & (data[hue] == hue_name), 'x_pos'] = x_pos
                
            # Plot boxes.
            if hue is None:
                # Plot box.
                x_data = data[data[x] == x_val]
                if len(x_data) == 0:
                    continue
                x_pos = x_data.iloc[0]['x_pos']
                axs[i].boxplot(x_data[y], boxprops=dict(color=box_line_colour, linewidth=box_line_width), capprops=dict(color=box_line_colour, linewidth=box_line_width), flierprops=dict(color=box_line_colour, linewidth=box_line_width, marker='D', markeredgecolor=box_line_colour), medianprops=dict(color=box_line_colour, linewidth=box_line_width), patch_artist=True, positions=[x_pos], showfliers=False, whiskerprops=dict(color=box_line_colour, linewidth=box_line_width))
            else:
                box_labels = []
                for j, hue_name in enumerate(hue_order_f):
                    # Get hue data and pos.
                    hue_data = data[(data[x] == x_val) & (data[hue] == hue_name)]
                    if len(hue_data) == 0:
                        continue
                    hue_pos = hue_data.iloc[0]['x_pos']

                    # Plot box.
                    bplot = axs[i].boxplot(hue_data[y].dropna(), boxprops=dict(color=box_line_colour, facecolor=hue_palette[j], linewidth=box_line_width), capprops=dict(color=box_line_colour, linewidth=box_line_width), flierprops=dict(color=box_line_colour, linewidth=box_line_width, marker='D', markeredgecolor=box_line_colour), medianprops=dict(color=box_line_colour, linewidth=box_line_width), patch_artist=True, positions=[hue_pos], showfliers=False, whiskerprops=dict(color=box_line_colour, linewidth=box_line_width), widths=hue_width)
                    box_labels.append((bplot['boxes'][0], hue_name)) 

                # Add legend.
                if show_legend:
                    boxes, labels = list(zip(*box_labels))
                    axs[i].legend(boxes, labels, fontsize=fontsize, loc=legend_loc)

            # Plot points.
            if hue is None:
                x_data = data[data[x] == x_val]
                axs[i].scatter(x_data['x_pos'], x_data[y], edgecolors='black', linewidth=0.5, s=point_size, zorder=100)
            else:
                for j, hue_name in enumerate(hue_order_f):
                    hue_data = data[(data[x] == x_val) & (data[hue] == hue_name)]
                    if len(hue_data) == 0:
                        continue
                    axs[i].scatter(hue_data['x_pos'], hue_data[y], color=hue_palette[j], edgecolors='black', linewidth=0.5, s=point_size, zorder=100)

            # Identify outliers - plot line connecting outliers across hue levels.
            if hue is not None and show_outliers:
                # Get column/value pairs to group across hue levels.
                line_ids = data[(data[x] == x_val) & data['outlier']][outlier_cols]

                # Drop duplicates.
                line_ids = line_ids.drop_duplicates()

                # Get palette.
                line_palette = sns.color_palette('husl', n_colors=len(line_ids))

                # Plot lines.
                artists = []
                labels = []
                for j, (_, line_id) in enumerate(line_ids.iterrows()):
                    # Get line data.
                    line_data = data[(data[x] == x_val)]
                    for k, v in zip(line_ids.columns, line_id):
                        line_data = line_data[line_data[k] == v]
                    line_data = line_data.sort_values('x_pos')
                    x_data = line_data['x_pos'].tolist()
                    y_data = line_data[y].tolist()

                    # Plot line.
                    lines = axs[i].plot(x_data, y_data, color=line_palette[j])

                    # Save line/label for legend.
                    artists.append(lines[0])
                    label = ':'.join(line_id.tolist())
                    labels.append(label)

                # Annotate outlier legend.
                if show_legend:
                    # Save main legend.
                    main_legend = axs[i].get_legend()

                    # Show outlier legend.
                    axs[i].legend(artists, labels, fontsize=fontsize, loc=outlier_legend_loc)

                    # Re-add main legend.
                    axs[i].add_artist(main_legend)
                
        # Set axis ticks and labels.
        axs[i].set_xticks(list(range(len(row_x_labels))))
        axs[i].set_xticklabels(row_x_labels)

        # Set axis limits.
        axs[i].set_xlim(*x_lim)
        axs[i].set_ylim(*y_lim)

        # Set y axis major ticks.
        if major_tick_freq is not None:
            major_tick_min = y_lim[0]
            if major_tick_min is None:
                major_tick_min = axs[i].get_ylim()[0]
            major_tick_max = y_lim[1]
            if major_tick_max is None:
                major_tick_max = axs[i].get_ylim()[1]
            
            # Round range to nearest multiple of 'major_tick_freq'.
            major_tick_min = np.ceil(major_tick_min / major_tick_freq) * major_tick_freq
            major_tick_max = np.floor(major_tick_max / major_tick_freq) * major_tick_freq
            num_major_ticks = int((major_tick_max - major_tick_min) / major_tick_freq) + 1
            major_ticks = np.linspace(major_tick_min, major_tick_max, num_major_ticks)
            major_tick_labels = [str(round(t, 3)) for t in major_ticks]     # Some weird str() conversion without rounding.
            axs[i].set_yticks(major_ticks)
            axs[i].set_yticklabels(major_tick_labels)

        # Set y axis minor ticks.
        if minor_tick_freq is not None:
            minor_tick_min = y_lim[0]
            if minor_tick_min is None:
                minor_tick_min = axs[i].get_ylim()[0]
            minor_tick_max = y_lim[1]
            if minor_tick_max is None:
                minor_tick_max = axs[i].get_ylim()[1]
            
            # Round range to nearest multiple of 'minor_tick_freq'.
            minor_tick_min = np.ceil(minor_tick_min / minor_tick_freq) * minor_tick_freq
            minor_tick_max = np.floor(minor_tick_max / minor_tick_freq) * minor_tick_freq
            num_minor_ticks = int((minor_tick_max - minor_tick_min) / minor_tick_freq) + 1
            minor_ticks = np.linspace(minor_tick_min, minor_tick_max, num_minor_ticks)
            axs[i].set_yticks(minor_ticks, minor=True)

        # Set y grid lines.
        axs[i].grid(axis='y', linestyle='dashed')
        axs[i].set_axisbelow(True)
          
        # Set axis labels.
        axs[i].set_xlabel('')
        if y_label is None:
            y_label = ''
        axs[i].set_ylabel(y_label, fontsize=fontsize)

        # Set axis tick labels fontsize/rotation.
        if show_x_labels:
            axs[i].set_xticklabels(axs[i].get_xticklabels(), fontsize=fontsize, rotation=x_tick_label_rot)
        else:
            axs[i].set_xticklabels([])

        axs[i].tick_params(axis='y', which='major', labelsize=fontsize)

    # Make sure x-axis tick labels aren't cut.
    plt.tight_layout()

    # Save plot to disk.
    if savepath is not None:
        dirpath = os.path.dirname(savepath)
        if not os.path.exists(dirpath):
            os.makedirs(dirpath)
        plt.savefig(savepath, bbox_inches='tight')
        logging.info(f"Saved plot to '{savepath}'.")

def style_rows(
    series: pd.Series,
    col_groups: Optional[List[str]] = None,
    exclude_cols: Optional[List[str]] = None) -> List[str]:
    styles = []
    if col_groups is not None:
        for col_group in col_groups:
            styles += __get_styles(series[col_group], exclude_cols=exclude_cols)
    else:
        styles += __get_styles(series, exclude_cols=exclude_cols)
    return styles

def __get_styles(
    series: pd.Series,
    exclude_cols: Optional[List[str]] = None) -> List[str]:
    null_colour = 'background-color: #FFFFE0'

    # Normalise values.
    vals = []
    for index, value in series.iteritems():
        if np.isnan(value) or index in exclude_cols:
            continue
        else:
            vals.append(value)
    val_range = (np.max(vals) - np.min(vals))
    if val_range == 0:
        return [null_colour] * len(series)
    slope = 1 / (val_range)
    offset = -np.min(vals)

    # Add styles based upon values.
    styles = []
    cmap = plt.cm.get_cmap('PuBu')
    for index, value in series.iteritems():
        if np.isnan(value) or index in exclude_cols:
            styles.append(null_colour)
        else:
            # Apply gradient colour.
            value = slope * (value + offset)
            colour = cmap(value)
            colour = rgb2hex(colour)
            styles.append(f'background-color: {colour}')

    return styles<|MERGE_RESOLUTION|>--- conflicted
+++ resolved
@@ -1071,12 +1071,7 @@
         elif style == 'violin':
             # Exclude outliers manually.
             split_df = split_df[~split_df.outlier]
-<<<<<<< HEAD
-            sns.violinplot(ax=axs[i], data=split_df, x=x_label, y=y, hue=hue, inner=inner, split=True, showfliers=False, order=order, hue_order=h = None,ue_order)
-=======
             sns.violinplot(ax=axs[i], data=split_df, x=x_label, y=y, hue=hue, inner=inner, split=True, showfliers=False, order=order, hue_order=hue_order)
->>>>>>> c90ce19b
-        logging.info(f"Saved plot to '{savepath}'.")
         else:
             raise ValueError(f"Invalid style {style}, expected 'box' or 'violin'.")
 
@@ -1436,9 +1431,10 @@
             y_lim[1] = max_y + y_margin * width
 
     # Sort by x values.
-    data[x] = data[x].astype('category')
-    data[x].cat = data[x].cat.set_categories(x_order)
-    data = data.sort_values(x)
+    if x_order is not None:
+        data[x] = data[x].astype('category')
+        data[x].cat = data[x].cat.set_categories(x_order)
+        data = data.sort_values(x)
 
     # Get hue order/colours.
     if hue is not None:
